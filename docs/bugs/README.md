--- conflicted
+++ resolved
@@ -30,21 +30,16 @@
 
 <img src=./maintainer-response/merge/merge7.png width="900"/>
 
-
 <img src=./maintainer-response/merge/merge3.png width="900"/>
 
 <img src=./maintainer-response/merge/merge9.png width="900"/>
 
-<<<<<<< HEAD
 <img src=./maintainer-response/merge/merge10.png width="900"/>
 
 <img src=./maintainer-response/merge/merge8.png width="900"/>
 
 
 Also, we worked actively with the maintainer to fix bugs that HEALER found, following are some of the correponding patches we contribute to the Linux community.
-=======
-Also, we worked actively with the maintainer to fix bugs that HEALER found, following are some of the correponding patches to the bugs found by HEALER.
->>>>>>> 9cb74ccb
 
 <img src=./maintainer-response/merge/patch1.png width="900"/>
 
